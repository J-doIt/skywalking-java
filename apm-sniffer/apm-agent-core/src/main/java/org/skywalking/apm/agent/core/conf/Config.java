--- conflicted
+++ resolved
@@ -103,7 +103,6 @@
             public static boolean TRACE_PARAM = false;
         }
 
-<<<<<<< HEAD
         public static class Http {
 
             /**
@@ -111,7 +110,5 @@
              */
             public static String HEADER_NAME_OF_CONTEXT_DATA = "SWTraceContext";
         }
-=======
->>>>>>> c3259afa
     }
 }
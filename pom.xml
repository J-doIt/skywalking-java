<?xml version="1.0" encoding="UTF-8"?>
<project xmlns="http://maven.apache.org/POM/4.0.0" xmlns:xsi="http://www.w3.org/2001/XMLSchema-instance"
	xsi:schemaLocation="http://maven.apache.org/POM/4.0.0 http://maven.apache.org/xsd/maven-4.0.0.xsd">
	<modelVersion>4.0.0</modelVersion>

	<groupId>com.a.eye</groupId>
	<artifactId>skywalking</artifactId>
<<<<<<< HEAD
	<version>3.0.3-2017</version>
=======
	<version>3.0.2-2017</version>
>>>>>>> 08277f0d

	<licenses>
		<license>
			<name>GNU GENERAL PUBLIC LICENSE V3</name>
			<url>https://github.com/wu-sheng/sky-walking/blob/master/LICENSE</url>
		</license>
	</licenses>

	<developers>
		<developer>
			<name>Wu Sheng</name>
			<email>wu.sheng@foxmail.com</email>
			<url>https://wu-sheng.github.io/me/</url>
		</developer>
		<developer>
			<name>Zhang Xin</name>
			<url>https://github.com/ascrutae</url>
		</developer>
        <developer>
            <name>Tan Zhen</name>
            <url>https://github.com/mircoteam</url>
        </developer>
        <developer>
            <name>Xu Yan</name>
            <url>https://github.com/TastySummer</url>
        </developer>
        <developer>
            <name>Peng Yongsheng</name>
            <url>https://github.com/pengys5</url>
        </developer>
        <developer>
            <name>Dai Wen</name>
        </developer>
	</developers>

	<modules>
		<module>skywalking-commons</module>
		<module>skywalking-sniffer</module>
		<module>skywalking-application-toolkit</module>
		<module>skywalking-collector</module>
	</modules>
	<packaging>pom</packaging>

	<name>skywalking</name>
	<url>https://github.com/wu-sheng/sky-walking</url>

	<issueManagement>
		<system>GitHub</system>
		<url>https://github.com/wu-sheng/sky-walking/issues</url>
	</issueManagement>

	<ciManagement>
		<system>travis</system>
		<url>https://travis-ci.org/wu-sheng/sky-walking</url>
	</ciManagement>

	<properties>
		<project.build.sourceEncoding>UTF-8</project.build.sourceEncoding>
		<compiler.version>1.8</compiler.version>
		<scala.compiler.version>2.11.7</scala.compiler.version>
		<powermock.version>1.6.4</powermock.version>
		<docker.plugin.version>0.4.13</docker.plugin.version>
	</properties>

    <dependencies>
        <dependency>
            <groupId>com.google.code.gson</groupId>
            <artifactId>gson</artifactId>
            <version>2.8.0</version>
        </dependency>

        <dependency>
            <groupId>junit</groupId>
            <artifactId>junit</artifactId>
            <version>4.12</version>
            <scope>test</scope>
        </dependency>
        <dependency>
            <groupId>org.mockito</groupId>
            <artifactId>mockito-all</artifactId>
            <version>1.10.19</version>
            <scope>test</scope>
        </dependency>
        <dependency>
            <groupId>org.powermock</groupId>
            <artifactId>powermock-module-junit4</artifactId>
            <version>${powermock.version}</version>
            <scope>test</scope>
        </dependency>
        <dependency>
            <groupId>org.powermock</groupId>
            <artifactId>powermock-api-mockito</artifactId>
            <version>${powermock.version}</version>
            <scope>test</scope>
        </dependency>
    </dependencies>

    <build>
        <plugins>
            <plugin>
                <groupId>org.apache.maven.plugins</groupId>
                <artifactId>maven-compiler-plugin</artifactId>
                <configuration>
                    <source>${compiler.version}</source>
                    <target>${compiler.version}</target>
                    <encoding>${project.build.sourceEncoding}</encoding>
                </configuration>
                <version>3.6.1</version>
            </plugin>
            <plugin>
                <groupId>org.apache.maven.plugins</groupId>
                <artifactId>maven-resources-plugin</artifactId>
                <version>2.4.3</version>
                <configuration>
                    <encoding>${project.build.sourceEncoding}</encoding>
                </configuration>
            </plugin>
            <plugin>
                <groupId>com.spotify</groupId>
                <artifactId>docker-maven-plugin</artifactId>
                <version>${docker.plugin.version}</version>
                <configuration>
                    <skipDocker>true</skipDocker>
                </configuration>
            </plugin>
            <plugin>
                <!-- 源码插件 -->
                <groupId>org.apache.maven.plugins</groupId>
                <artifactId>maven-source-plugin</artifactId>
                <!-- 发布时自动将源码同时发布的配置 -->
                <executions>
                    <execution>
                        <id>attach-sources</id>
                        <goals>
                            <goal>jar</goal>
                        </goals>
                    </execution>
                </executions>
                <version>2.4</version>
            </plugin>
            <plugin>
                <groupId>org.codehaus.mojo</groupId>
                <artifactId>versions-maven-plugin</artifactId>
                <version>2.3</version>
            </plugin>
            <plugin>
                <groupId>org.eluder.coveralls</groupId>
                <artifactId>coveralls-maven-plugin</artifactId>
                <version>4.1.0</version>
                <configuration>
                    <repoToken>GGTAeHsfVql3x1BmTFaJvxC27f5sfcZNg</repoToken>
                    <sourceDirectories>
                        <sourceDirectory>${project.build.sourceDirectory}</sourceDirectory>
                    </sourceDirectories>
                </configuration>
            </plugin>
            <!-- 覆盖率 -->
            <plugin>
                <groupId>org.codehaus.mojo</groupId>
                <artifactId>cobertura-maven-plugin</artifactId>
                <version>2.7</version>
                <configuration>
                    <check>true</check>
                    <encoding>UTF-8</encoding>
                    <aggregate>true</aggregate>
                    <formats>
                        <format>xml</format>
                        <format>html</format>
                    </formats>
                    <instrumentation>
                        <excludes>
                            <exclude>com/a/eye/skywalking/trace/proto/*.class</exclude>
                        </excludes>
                    </instrumentation>
                </configuration>
            </plugin>
            <plugin>
                <groupId>com.spotify</groupId>
                <artifactId>docker-maven-plugin</artifactId>
                <version>${docker.plugin.version}</version>
                <configuration>
                    <skipDocker>true</skipDocker>
                </configuration>
            </plugin>
            <plugin>
                <artifactId>maven-checkstyle-plugin</artifactId>
                <version>2.17</version>
                <executions>
                    <execution>
                        <id>validate</id>
                        <phase>validate</phase>
                        <configuration>
                            <configLocation>checkStyle.xml</configLocation>
                            <encoding>UTF-8</encoding>
                            <consoleOutput>true</consoleOutput>
                            <failsOnError>true</failsOnError>
                        </configuration>
                        <goals>
                            <goal>check</goal>
                        </goals>
                    </execution>
                </executions>
            </plugin>
        </plugins>
    </build>
</project><|MERGE_RESOLUTION|>--- conflicted
+++ resolved
@@ -5,12 +5,7 @@
 
 	<groupId>com.a.eye</groupId>
 	<artifactId>skywalking</artifactId>
-<<<<<<< HEAD
 	<version>3.0.3-2017</version>
-=======
-	<version>3.0.2-2017</version>
->>>>>>> 08277f0d
-
 	<licenses>
 		<license>
 			<name>GNU GENERAL PUBLIC LICENSE V3</name>

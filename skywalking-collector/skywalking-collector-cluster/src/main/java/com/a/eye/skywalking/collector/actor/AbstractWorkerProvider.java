--- conflicted
+++ resolved
@@ -1,22 +1,9 @@
 package com.a.eye.skywalking.collector.actor;
 
-<<<<<<< HEAD
-import akka.actor.ActorSystem;
-import akka.actor.Props;
-import com.a.eye.skywalking.logging.ILog;
-import com.a.eye.skywalking.logging.LogManager;
-
-=======
->>>>>>> 934aa6bb
 /**
  * @author pengys5
  */
-<<<<<<< HEAD
-public abstract class AbstractWorkerProvider {
-    private ILog logger = LogManager.getLogger(AbstractWorkerProvider.class);
-=======
 public abstract class AbstractWorkerProvider<T extends AbstractWorker> implements Provider {
->>>>>>> 934aa6bb
 
     public abstract Role role();
 

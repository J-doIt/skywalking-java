--- conflicted
+++ resolved
@@ -18,14 +18,10 @@
 
 package org.skywalking.apm.collector.agentregister.worker.servicename.dao;
 
-import java.sql.ResultSet;
-import java.sql.SQLException;
 import java.util.HashMap;
 import java.util.Map;
-
 import org.skywalking.apm.collector.client.h2.H2Client;
 import org.skywalking.apm.collector.client.h2.H2ClientException;
-import org.skywalking.apm.collector.core.util.Const;
 import org.skywalking.apm.collector.storage.define.register.ServiceNameDataDefine;
 import org.skywalking.apm.collector.storage.define.register.ServiceNameTable;
 import org.skywalking.apm.collector.storage.h2.SqlBuilder;
@@ -38,33 +34,10 @@
  */
 public class ServiceNameH2DAO extends H2DAO implements IServiceNameDAO {
     private final Logger logger = LoggerFactory.getLogger(ServiceNameH2DAO.class);
-    private static final String GET_SERVICE_ID_SQL = "select {0} from {1} where {2} = ? and {3} = ? limit 1";
-    private static final String GET_SERVICE_NAME_SQL = "select {0} from {1} where {2} = ?";
-
-<<<<<<< HEAD
-    @Override public int getMaxServiceId() {
-        return 0;
-=======
-    @Override
-    public int getServiceId(int applicationId, String serviceName) {
-        H2Client client = getClient();
-        String sql = SqlBuilder.buildSql(GET_SERVICE_ID_SQL, ServiceNameTable.COLUMN_SERVICE_ID,
-                ServiceNameTable.TABLE, ServiceNameTable.COLUMN_APPLICATION_ID, ServiceNameTable.COLUMN_SERVICE_NAME);
-        Object[] params = new Object[]{applicationId, serviceName};
-        try (ResultSet rs = client.executeQuery(sql, params)) {
-            if (rs.next()) {
-                return rs.getInt(ServiceNameTable.COLUMN_SERVICE_ID);
-            }
-        } catch (SQLException | H2ClientException e) {
-            logger.error(e.getMessage(), e);
-        }
-        return 0;
-    }
 
     @Override
     public int getMaxServiceId() {
         return getMaxId(ServiceNameTable.TABLE, ServiceNameTable.COLUMN_SERVICE_ID);
->>>>>>> a21d117f
     }
 
     @Override
@@ -72,35 +45,14 @@
         return getMinId(ServiceNameTable.TABLE, ServiceNameTable.COLUMN_SERVICE_ID);
     }
 
-<<<<<<< HEAD
-    @Override public void save(ServiceNameDataDefine.ServiceName serviceName) {
-=======
-
-    @Override
-    public String getServiceName(int serviceId) {
-        H2Client client = getClient();
-        String sql = SqlBuilder.buildSql(GET_SERVICE_NAME_SQL, ServiceNameTable.COLUMN_SERVICE_NAME,
-                ServiceNameTable.TABLE, ServiceNameTable.COLUMN_SERVICE_ID);
-        Object[] params = new Object[]{serviceId};
-        try (ResultSet rs = client.executeQuery(sql, params)) {
-            if (rs.next()) {
-                return rs.getString(ServiceNameTable.COLUMN_SERVICE_NAME);
-            }
-        } catch (SQLException | H2ClientException e) {
-            logger.error(e.getMessage(), e);
-        }
-        return Const.EMPTY_STRING;
-    }
-
     @Override
     public void save(ServiceNameDataDefine.ServiceName serviceName) {
         logger.debug("save service name register info, application id: {}, service name: {}", serviceName.getApplicationId(), serviceName.getServiceName());
         H2Client client = getClient();
-        Map<String, Object> source = new HashMap();
+        Map<String, Object> source = new HashMap<>();
         source.put(ServiceNameTable.COLUMN_SERVICE_ID, serviceName.getServiceId());
         source.put(ServiceNameTable.COLUMN_APPLICATION_ID, serviceName.getApplicationId());
         source.put(ServiceNameTable.COLUMN_SERVICE_NAME, serviceName.getServiceName());
->>>>>>> a21d117f
 
         String sql = SqlBuilder.buildBatchInsertSql(ServiceNameTable.TABLE, source.keySet());
         Object[] params = source.values().toArray(new Object[0]);
